classdef ProgressBar < handle
%PROGRESSBAR <purpose in one line!>
% -------------------------------------------------------------------------
% <Detailed description of the function>
%
% ProgressBar Properties:
%	propA - <description>
%	propB - <description>
%
% ProgressBar Methods:
%	doThis - <description>
%	doThat - <description>
%
% Author :  J.-A. Adrian (JA) <jens-alrik.adrian AT jade-hs.de>
% Date   :  17-Jun-2016 16:08:45
%

% Version:  v0.1   initial version, 17-Jun-2016 16:08 (JA)
%


properties (Access = private)
    Bar = '';
    IterationCounter = 0;
    
    NumWrittenCharacters = 0;
    LastBlock = 0;
    LastMainBlock = 1;
    FractionMainBlock;
    FractionBlock;
    
    HasTotalIterations = false;
    
    TimerTagName;
end


properties (SetAccess = private, GetAccess = public)
    Title;
    Total;
    Unit;
    UpdateRate;
end

properties ( Constant, Access = private )
    MaxColumnsOnScreen = 90;
    NumBlocks = 8; % HTML 'left blocks' go in eigths
<<<<<<< HEAD
    TimerTagName = 'ProgressBar';
    DefaultUpdateRate = inf; % every iteration gets printed
=======
>>>>>>> 94429def
end



methods
    function [self] = ProgressBar(total, varargin)
        if nargin,
            % parse input arguments
            self.parseInputs(total, varargin{:});
        end
        
        % add a new timer object with unique tag
        self.TimerTagName = char(java.util.UUID.randomUUID);
        timer(...
            'Tag', self.TimerTagName, ...
            'ObjectVisibility', 'off' ...
            );

        % register the new tic object
        ticObj = tic;
        self.addToObjectList(ticObj);
        
        if self.HasTotalIterations,
            % initialize the progress bar and pre-compute some measures
            self.setupBar();
            self.computeBlockFractions();
        end
    end
    
    function delete(self)
        % when a progress bar has been plot, hit return
        if self.IterationCounter,
            fprintf('\n');
        end
        
        % delete timer and reset object list
        self.removeMeFromObjectList();
        
        t = self.getTimer();
        delete(t);
    end
    
    
    
    
    
    function [] = update(self, n, wasSuccessful)
        if nargin < 3 || isempty(wasSuccessful),
            wasSuccessful = true;
        end
        if nargin < 2 || isempty(n),
            n = 1;
        end
        validateattributes(n, ...
            {'numeric'}, ...
            {'scalar', 'positive', 'real', 'nonnan', 'finite', 'nonempty'} ...
            );
        validateattributes(wasSuccessful, ...
            {'logical', 'numeric'}, ...
            {'scalar', 'binary', 'nonnan', 'nonempty'} ...
            );
        
        self.incrementIterationCounter(n);
        
        self.printStatus();
    end
    
    function [] = printMessage(self)
        error('Not yet implemented');
    end
    
    function [] = summary(self)
        error('Not yet implemented');
        
        if self.IterationCounter < self.Total,
            return;
        end
    end
    
    function [] = close(self)
        delete(self);
    end
end


methods (Access = private)
    function [] = parseInputs(self, total, varargin)        
        p = inputParser;
        p.FunctionName = mfilename;
        
        % total number of iterations
        p.addRequired('Total', @checkInputOfTotal);
        
        % unit of progress measure
        p.addParameter('Unit', 'Integers', ...
            @(in) any(validatestring(in, {'Integers', 'Bytes'})) ...
            );
        
        % bar title
        p.addParameter('Title', '', ...
            @(in) validateattributes(in, {'char'}, {'nonempty'}) ...
            );
        
        % update rate
        p.addParameter('UpdateRate', self.DefaultUpdateRate, ...
            @(in) validateattributes(in, ...
                {'numeric'}, ...
                {'scalar', 'positive', 'real', 'nonempty', 'nonnan', 'finite'} ...
                ) ...
            );
       
        % parse all arguments...
        p.parse(total, varargin{:});
        
        % ...and grab them
        self.Total = p.Results.Total;
        self.Unit  = p.Results.Unit;
        self.Title = p.Results.Title;
        self.UpdateRate = p.Results.UpdateRate;
        
        if ~isempty(self.Total),
            self.HasTotalIterations = true;
        end
    end
    
    function [] = computeBlockFractions(self)
        self.FractionMainBlock = 1 / length(self.Bar);
        self.FractionBlock = self.FractionMainBlock / self.NumBlocks;
    end
    
    function [] = setupBar(self)
        [~, preBarFormat, postBarFormat] = getFormatStringTotal();
        
        % insert worst case inputs to get (almost) maximum length of bar
        preBar = sprintf(preBarFormat, self.Title, 100);
        postBar = sprintf(postBarFormat, ...
            self.Total, ...
            self.Total, ...
            100, 100, 100, 100, 100, 100, 1e3);
        self.Bar = blanks(...
            self.MaxColumnsOnScreen - length(preBar) - length(postBar));
    end
    
    function [] = printStatus(self)
        fprintf(1, backspace(self.NumWrittenCharacters));
        
        % elapsed time (ET)
        ticObj = self.getTic();
        thisTimeSec = toc(ticObj);
        etHoursMinsSecs = convertTime(thisTimeSec);
        
        % iterations per second
        iterationsPerSecond = self.IterationCounter / thisTimeSec;
        
        
        if self.HasTotalIterations,
            % estimated time of arrival (ETA)
            [etaHoursMinsSecs] = self.estimateETA(thisTimeSec);
            
            
            % 1 : Title
            % 2 : percent
            % 3 : progBar string
            % 4 : interationCounter
            % 5 : Total
            % 6 : ET.hours
            % 7 : ET.minutes
            % 8 : ET.seconds
            % 9 : ETA.hours
            % 10: ETA.minutes
            % 11: ETA.seconds
            % 12: it/s
            self.NumWrittenCharacters = fprintf(1, getFormatStringTotal(), ...
                self.Title, ...
                round(self.IterationCounter / self.Total * 100), ...
                self.getCurrentBar, ...
                self.IterationCounter, ...
                self.Total, ...
                etHoursMinsSecs(1), ...
                etHoursMinsSecs(2), ...
                etHoursMinsSecs(3), ...
                etaHoursMinsSecs(1), ...
                etaHoursMinsSecs(2), ...
                etaHoursMinsSecs(3), ...
                iterationsPerSecond ...
                );
            
        else
            self.NumWrittenCharacters = fprintf(1, getFormatStringNoTotal(), ...
                self.Title, ...
                self.IterationCounter, ...
                etHoursMinsSecs(1), ...
                etHoursMinsSecs(2), ...
                etHoursMinsSecs(3), ...
                iterationsPerSecond ...
                );
        end
    end
    
    function [barString] = getCurrentBar(self)
        lenBar = length(self.Bar);
        currProgress = self.IterationCounter / self.Total;
        
        thisMainBlock = min(ceil(currProgress / self.FractionMainBlock), lenBar);
        
        continuousBlockIndex = ceil(currProgress / self.FractionBlock);
        thisBlock = mod(continuousBlockIndex, self.NumBlocks) + 1;
        
        if thisBlock > self.LastBlock || thisMainBlock > self.LastMainBlock,
            % fix for non-full last blocks when steps are large
            self.Bar(1:max(thisMainBlock-1, 0)) = ...
                repmat(getBlock(inf), 1, thisMainBlock - 1);
            
            if self.IterationCounter == self.Total,
                self.Bar = repmat(getBlock(inf), 1, lenBar);
            else
                self.Bar(thisMainBlock) = getBlock(thisBlock);
            end
            
            self.LastBlock = thisBlock;
            self.LastMainBlock = thisMainBlock;
        end
        
        barString = self.Bar;
    end
    
    function [etaHoursMinsSecs] = estimateETA(self, elapsedTime)
        progress = self.IterationCounter / self.Total;
        
        remainingSeconds = elapsedTime * ((1 / progress) - 1);
        
        etaHoursMinsSecs = convertTime(remainingSeconds);
    end
    
    function [] = startTimer(self, timerObject)
        timerObject.BusyMode = 'drop';
        timerObject.TimerFcn = @(~, ~) self.printStatus();
        timerObject.ExecutionMode = 'fixedSpacing';
        timerObject.Period = 1 / self.UpdateRate;
        timerObject.StartDelay = 1 / self.UpdateRate;
        
        start(timerObject);
    end
    
    
    function [] = incrementIterationCounter(self, n)
        self.IterationCounter = self.IterationCounter + n;
    end
    
    function [list] = getObjectList(self) %#ok<MANU>
        list = ProgressBar.objectList();
    end
    
    function [] = addToObjectList(self, newObj) %#ok<INUSL>
        ProgressBar.objectList(newObj, false);
    end
    
    function [] = removeMeFromObjectList(self) %#ok<MANU>
        ProgressBar.objectList(-1, false);
    end
    
    function [] = resetObjectList(self) %#ok<MANU>
        ProgressBar.objectList('Clears the object list', true);
    end
    
    function [tVal] = getTic(self)
        tVal = self.getObjectList();
        tVal = tVal{end};
    end
    
    function [timerObject] = getTimer(self)
        timerObject = timerfindall('Tag', self.TimerTagName);
    end
end

methods (Access = private, Static = true)
    function [list] = objectList(newObject, shouldClearList)
        % Behaviour of a static method inspired by:
        % http://stackoverflow.com/a/14571266
        persistent ProgObjects;
        
        if nargin,
            if nargin < 2 || isempty(shouldClearList),
                shouldClearList = false;
            end
            if shouldClearList,
                ProgObjects = {};
                return;
            end
            
            switch class(newObject),
                case {'timer', 'ProgressBar', 'uint64'},
                    ProgObjects = [ProgObjects; {newObject}];
                case 'double',
                    ProgObjects = ProgObjects(1:end-1);
                otherwise
                    error('Unsupported Option to objectList()');
            end
        end
        
        list = ProgObjects;
    end
end







end

function [thisBlock] = getBlock(idx)
% idx ranges from 1 to 9, since the HTML 'left blocks' range from 1 to 8
% excluding the 'space' but this function also returns the space as first
% block

blocks = [
    char(9615);
    char(9614);
    char(9613);
    char(9612);
    char(9611);
    char(9610);
    char(9609);
    char(9608);
    ];

thisBlock = blocks(min(idx, length(blocks)));
end

function [str] = backspace(numChars)
str = repmat('\b', 1, numChars);
end

function [format, preString, postString] = getFormatStringTotal()
% this is adapted from tqdm
preString  = '%s:\t%03.0f%%  ';
postString = ' %i/%i [%02.0f:%02.0f:%02.0f<%02.0f:%02.0f:%02.0f, %.2f it/s]';

format = [preString, '|%s|', postString];
end
function [format] = getFormatStringNoTotal()
% this is also adapted from tqdm

format = '%s:\t%iit [%02.0f:%02.0f:%02.0f, %.2f it/s]';
end

function [hoursMinsSecs] = convertTime(secondsIn)
% fast implementation using mod() from
% http://stackoverflow.com/a/21233409

hoursMinsSecs = floor(mod(secondsIn, [0, 3600, 60]) ./ [3600, 60, 1]);
end

function [yesNo] = checkInputOfTotal(total)
isTotalEmpty = isempty(total);

if isTotalEmpty,
    yesNo = isTotalEmpty;
    return;
else
    validateattributes(total, ...
        {'numeric'}, ...
        {'scalar', 'integer', 'positive', 'real', 'nonnan', 'finite'} ...
        );
end

end




%-------------------- Licence ---------------------------------------------
% Copyright (c) 2016, J.-A. Adrian
% Institute for Hearing Technology and Audiology
% Jade University of Applied Sciences
% All rights reserved.
%
% Redistribution and use in source and binary forms, with or without
% modification, are permitted provided that the following conditions are
% met:
%
%	1. Redistributions of source code must retain the above copyright
%	   notice, this list of conditions and the following disclaimer.
%
%	2. Redistributions in binary form must reproduce the above copyright
%	   notice, this list of conditions and the following disclaimer in
%	   the documentation and/or other materials provided with the
%	   distribution.
%
%	3. Neither the name of the copyright holder nor the names of its
%	   contributors may be used to endorse or promote products derived
%	   from this software without specific prior written permission.
%
% THIS SOFTWARE IS PROVIDED BY THE COPYRIGHT HOLDERS AND CONTRIBUTORS "AS
% IS" AND ANY EXPRESS OR IMPLIED WARRANTIES, INCLUDING, BUT NOT LIMITED
% TO, THE IMPLIED WARRANTIES OF MERCHANTABILITY AND FITNESS FOR A
% PARTICULAR PURPOSE ARE DISCLAIMED. IN NO EVENT SHALL THE COPYRIGHT
% HOLDER OR CONTRIBUTORS BE LIABLE FOR ANY DIRECT, INDIRECT, INCIDENTAL,
% SPECIAL, EXEMPLARY, OR CONSEQUENTIAL DAMAGES (INCLUDING, BUT NOT LIMITED
% TO, PROCUREMENT OF SUBSTITUTE GOODS OR SERVICES; LOSS OF USE, DATA, OR
% PROFITS; OR BUSINESS INTERRUPTION) HOWEVER CAUSED AND ON ANY THEORY OF
% LIABILITY, WHETHER IN CONTRACT, STRICT LIABILITY, OR TORT (INCLUDING
% NEGLIGENCE OR OTHERWISE) ARISING IN ANY WAY OUT OF THE USE OF THIS
% SOFTWARE, EVEN IF ADVISED OF THE POSSIBILITY OF SUCH DAMAGE.

% End of file: ProgressBar.m<|MERGE_RESOLUTION|>--- conflicted
+++ resolved
@@ -45,11 +45,7 @@
 properties ( Constant, Access = private )
     MaxColumnsOnScreen = 90;
     NumBlocks = 8; % HTML 'left blocks' go in eigths
-<<<<<<< HEAD
-    TimerTagName = 'ProgressBar';
     DefaultUpdateRate = inf; % every iteration gets printed
-=======
->>>>>>> 94429def
 end
 
 
